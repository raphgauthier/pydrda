#!/usr/bin/env python3
##############################################################################
# The MIT License (MIT)
#
# Copyright (c) 2016 Hajime Nakagami
#
# Permission is hereby granted, free of charge, to any person obtaining a copy
# of this software and associated documentation files (the "Software"), to deal
# in the Software without restriction, including without limitation the rights
# to use, copy, modify, merge, publish, distribute, sublicense, and/or sell
# copies of the Software, and to permit persons to whom the Software is
# furnished to do so, subject to the following conditions:
#
# The above copyright notice and this permission notice shall be included in all
# copies or substantial portions of the Software.
#
# THE SOFTWARE IS PROVIDED "AS IS", WITHOUT WARRANTY OF ANY KIND, EXPRESS OR
# IMPLIED, INCLUDING BUT NOT LIMITED TO THE WARRANTIES OF MERCHANTABILITY,
# FITNESS FOR A PARTICULAR PURPOSE AND NONINFRINGEMENT. IN NO EVENT SHALL THE
# AUTHORS OR COPYRIGHT HOLDERS BE LIABLE FOR ANY CLAIM, DAMAGES OR OTHER
# LIABILITY, WHETHER IN AN ACTION OF CONTRACT, TORT OR OTHERWISE, ARISING FROM,
# OUT OF OR IN CONNECTION WITH THE SOFTWARE OR THE USE OR OTHER DEALINGS IN THE
# SOFTWARE.
##############################################################################
import sys
import socket
import binascii

CODE_POINT = {
    0x1041: 'EXCSAT',
    0x1055: 'SYNCCTL',
    0x1069: 'SYNCRSY',
    0x106D: 'ACCSEC',
    0x106E: 'SECCHK',
    0x106F: 'SYNCLOG',
    0x2001: 'ACCRDB',
    0x2002: 'BGNBND',
    0x2004: 'BNDSQLSTT',
    0x2005: 'CLSQRY',
    0x2006: 'CNTQRY',
    0x2007: 'DRPPKG',
    0x2008: 'DSCSQLSTT',
    0x2009: 'ENDBND',
    0x200A: 'EXCSQLIMM',
    0x200B: 'EXCSQLSTT',
    0x2014: 'EXCSQLSET',
    0x200C: 'OPNQRY',
    0x200D: 'PRPSQLSTT',
    0x200E: 'RDBCMM',
    0x200F: 'RDBRLLBCK',
    0x2010: 'REBIND',
    0x2012: 'DSCRDBTBL',
    0x2412: 'SQLDTA',
    0x2413: 'SQLDTARD',
    0x2414: 'SQLSTT',
    0x2450: 'SQLATTR',
    0x2419: 'SQLSTTVRB',
    0x241A: 'QRYDSC',
    0x241B: 'QRYDTA',
    0x240E: 'SQLRSLRD',
    0x240B: 'SQLCINRD',
    0x14AC: 'ACCSECRD',
    0x1403: 'AGENT',
    0x000C: 'CODPNT',
    0x0064: 'CODPNTDR',
    0x2435: 'CSTMBCS',
    0x119D: 'CCSIDDBC',
    0x119E: 'CCSIDMBC',
    0x14CC: 'CCSIDMGR',
    0x1C08: 'UNICODEMGR',
    0x119C: 'CCSIDSBC',
    0x1444: 'CMNAPPC',
    0x147C: 'CMNSYNCPT',
    0x1474: 'CMNTCPIP',
    0x1C01: 'XAMGR',
    0x2135: 'CRRTKN',
    0x213B: 'TRGDFTRT',
    0x1458: 'DICTIONARY',
    0x119B: 'DEPERRCD',
    0x2101: 'DSCERRCD',
    0x1443: 'EXCSATRD',
    0x115E: 'EXTNAM',
    0x2418: 'FIXROWPRC',
    0x2410: 'FRCFIXROW',
    0x2417: 'LMTBLKPRC',
    0x1404: 'MGRLVLLS',
    0x1473: 'MGRLVLN',
    0x1900: 'MONITOR',
    0x1C00: 'MONITORRD',
    0x11DE: 'NEWPASSWORD',
    0x11A1: 'PASSWORD',
    0x2125: 'PKGDFTCST',
    0x2109: 'PKGID',
    0x2141: 'MAXBLKEXT',
    0x2140: 'MAXRSLCNT',
    0x2142: 'RSLSETFLG',
    0x2105: 'RDBCMTOK',
    0x2112: 'PKGNAMCT',
    0x2139: 'PKGSNLST',
    0x113F: 'PRCCNVCD',
    0x112E: 'PRDID',
    0x2415: 'OUTOVR',
    0x2147: 'OUTOVROPT',
    0x210D: 'PKGCNSTKN',
    0x2104: 'PRDDTA',
    0x215B: 'QRYINSID',
    0x2132: 'QRYBLKCTL',
    0x2114: 'QRYBLKSZ',
    0x2102: 'QRYPRCTYP',
    0x215D: 'QRYCLSIMP',
    0x215E: 'QRYCLSRLS',
    0x215F: 'QRYOPTVAL',
    0x213A: 'NBRROW',
    0x2111: 'OUTEXP',
    0x2138: 'PRCNAM',
    0x2150: 'QRYATTUPD',
    0x240F: 'RDB',
    0x210F: 'RDBACCCL',
    0x211A: 'RDBALWUPD',
    0x213C: 'QRYRELSCR',
    0x2152: 'QRYSCRORN',
    0x213D: 'QRYROWNBR',
    0x2153: 'QRYROWSNS',
    0x213E: 'QRYRFRTBL',
    0x2149: 'QRYATTSCR',
    0x2157: 'QRYATTSNS',
    0x2154: 'QRYBLKRST',
    0x2156: 'QRYROWSET',
    0x2155: 'QRYRTNDTA',
    0x2103: 'RDBINTTKN',
    0x2110: 'RDBNAM',
    0x2108: 'RDBCOLID',
    0x112D: 'RSCNAM',
    0x111F: 'RSCTYP',
    0x1127: 'RSNCOD',
    0x14C1: 'RSYNCMGR',
    0x2116: 'RTNSQLDA',
    0x2146: 'TYPSQLDA',
    0x11A4: 'SECCHKCD',
    0x11A2: 'SECMEC',
    0x1440: 'SECMGR',
    0x1196: 'SECMGRNM',
    0x11DC: 'SECTKN',
    0x2148: 'RTNEXTDTA',
    0x115D: 'SPVNAM',
    0x2407: 'SQLAM',
    0x2408: 'SQLCARD',
    0x211F: 'SQLCSRHLD',
    0x2411: 'SQLDARD',
    0x1147: 'SRVCLSNM',
    0x1153: 'SRVDGN',
    0x244E: 'SRVLST',
    0x116D: 'SRVNAM',
    0x115A: 'SRVRLSLV',
    0x2121: 'STTDECDEL',
    0x2120: 'STTSTRDEL',
    0x143C: 'SUPERVISOR',
    0x11B4: 'SVCERRNO',
    0x1149: 'SVRCOD',
    0x14C0: 'SYNCPTMGR',
    0x114A: 'SYNERRCD',
    0x002F: 'TYPDEFNAM',
    0x0035: 'TYPDEFOVR',
    0x2115: 'UOWDSP',
    0x11A0: 'USRID',
    0x1144: 'VRSNAM',
    0x2113: 'PKGNAMCSN',
    0x2160: 'DIAGLVL',
    0x220A: 'DSCINVRM',
    0x121C: 'CMDATHRM',
    0x1254: 'CMDCHKRM',
    0x1250: 'CMDNSPRM',
    0x1232: 'AGNPRMRM',
    0x2208: 'BGNBNDRM',
    0x220D: 'ABNUOWRM',
    0x2201: 'ACCRDBRM',
    0x124B: 'CMDCMPRM',
    0x1210: 'MGRLVLRM',
    0x1218: 'MGRDEPRM',
    0x220C: 'ENDUOWRM',
    0x1253: 'OBJNSPRM',
    0x1245: 'PRCCNVRM',
    0x1251: 'PRMNSPRM',
    0x2206: 'PKGBNARM',
    0x2209: 'PKGBPARM',
    0x2202: 'QRYNOPRM',
    0x220F: 'QRYPOPRM',
    0x2207: 'RDBACCRM',
    0x1219: 'SECCHKRM',
    0x221A: 'RDBAFLRM',
    0x22CB: 'RDBATHRM',
    0x2204: 'RDBNACRM',
    0x2211: 'RDBNFNRM',
    0x2218: 'RDBUPDRM',
    0x1233: 'RSCLMTRM',
    0x124C: 'SYNTAXRM',
    0x125F: 'TRGNSPRM',
    0x1252: 'VALNSPRM',
    0x2213: 'SQLERRRM',
    0x2205: 'OPNQRYRM',
    0x220B: 'ENDQRYRM',
    0x220E: 'DTAMCHRM',
    0x2212: 'OPNQFLRM',
    0x2219: 'RSLSETRM',
    0x221D: 'CMDVLTRM',
    0x2225: 'CMMRQSRM',
    0x146C: 'EXTDTA',
    0x0010: 'FDODSC',
    0x147A: 'FDODTA',
    0x2118: 'FDODSCOFF',
    0x212B: 'FDOPRMOFF',
    0x212A: 'FDOTRPOFF',
    0xC000: 'PBSD',
    0xC001: 'PBSD_ISO',
    0xC002: 'PBSD_SCHEMA',
    0x119F: 'RLSCONV',
    0x1248: 'SYNCCRD',
    0x1904: 'XARETVAL',
    0x1907: 'TIMEOUT',
    0x1186: 'FORGET',
    0x1187: 'SYNCTYPE',
    0x1801: 'XID',
    0x1903: 'XAFLAGS',
    0x11EA: 'RSYNCTYP',
    0x126D: 'SYNCRRD',
    0x1905: 'PRPHRCLST',
    0x1906: 'XIDCNT',
    0x1913: 'CCSIDXML',
}

def asc_dump(bindata):
    r = ''
    for c in bindata:
        r += chr(c) if (c >= 32 and c < 128) else '.'
    if r:
        print('\t[' + r + ']')


def recv_from_sock(sock, nbytes):
    n = nbytes
    recieved = b''
    while n:
        bs = sock.recv(n)
        recieved += bs

        n -= len(bs)
    return recieved


# https://www.ibm.com/support/knowledgecenter/SSEPH2_14.1.0/com.ibm.ims14.doc.apr/ims_ddm_cmds.htm

def parse_string(b):
    "parse VCM"
    ln = int.from_bytes(b[:2], byteorder='big')
    if ln:
        s = b[2:2+ln].decode('utf-8')
    else:
        s = ''
    b = b[2+ln:]
    return s, b


def parse_name(b):
    "parse VCM or VCS"
    s1, b = parse_string(b)
    s2, b = parse_string(b)
    ln = int.from_bytes(b[:2], byteorder='big')
    return s1 if s1 else s2, b


def parse_null_string(b, lnln):
    if b[0] == 0xFF:
        return None, b[1:]
    assert b[0] == 0
    ln = int.from_bytes(b[1:1+lnln], byteorder='big')
    if ln:
        s = b[1+lnln:1+lnln+ln].decode('utf-8')
    else:
        s = ''
    return s, b[1+lnln+ln:]


def printSQLCARD(cp, obj):
    print("%s:%s" % (cp, binascii.b2a_hex(obj).decode('ascii')), end='')
    # SQLSTATE & SQLCODE
    # https://www.ibm.com/support/knowledgecenter/SSEPH2_13.1.0/com.ibm.ims13.doc.apr/ims_ddm_sqlcard.htm
    # https://www.ibm.com/support/knowledgecenter/ssw_i5_54/rzala/rzalaccl.htm
    flag = obj[0]
    sqlcode = int.from_bytes(obj[1:5], byteorder='big', signed=True)
    sqlstate = obj[5:10]
    sqlerrproc = obj[10:18]
    misc = obj[18:56]
    ln = int.from_bytes(obj[56:58], byteorder='big')
    s = obj[58:58+ln].decode('utf-8')

<<<<<<< HEAD
    rest = obj[58+ln:]
=======
    b = obj[18:]
    # SQLCAXGRP
    if b[0] == 0:
        b = b[36:]
        sqlrdbname, b = parse_string(b)
        sqlerrmsg, b = parse_name(b)
    else:
        b = b[1:]

    # SQLDIAGGRP
    assert b[0] == 0xFF
    b = b[1:]
>>>>>>> 79ea7ed6

    print("\t\tflag=%d,sqlcode=%d,sqlstate=%s,misc=%s,message=%s,sqlerrproc=%s" % (
        flag,
        sqlcode,
        sqlstate.decode('ascii'),
        binascii.b2a_hex(misc).decode('ascii'),
        s,
        sqlerrproc.decode('ascii'),
    ))

<<<<<<< HEAD
    assert rest[:3] == b'\x00\x00\xff'
    return rest[3:]
=======
    return b
>>>>>>> 79ea7ed6

def _print_column(b):
    precision = int.from_bytes(b[:2], byteorder='big')
    scale = int.from_bytes(b[2:4], byteorder='big')
    sqllength = int.from_bytes(b[4:12], byteorder='big')
    sqltype = int.from_bytes(b[12:14], byteorder='big')
    sqlccsid = int.from_bytes(b[14:16], byteorder='big')
    print('%d,%d,%d,%d,%d' % (precision, scale, sqllength, sqltype, sqlccsid))

    b = b[16:]

    # SQLDOPTGRP
    assert b[0] == 0x00  # not null
    b = b[3:]
    sqlname, b = parse_name(b)
    sqllabel, b = parse_name(b)
    sqlcomments, b = parse_name(b)
    print("sqlname,sqllabel,sqlcomments = %s,%s,%s" % (
        sqlname, sqllabel, sqlcomments
    ))

    # SQLUDTGRP
    if b[0] == 0x00:  # not null
        b = b[5:]
        sqludtrdb, b = parse_string(b)
        sqlschema, b = parse_name(b)
        sqludtname, b = parse_name(b)
        print("sqludtrdb,sqlschema,sqludtname = %s,%s,%s" % (
        sqludtrdb, sqlschema, sqludtname
        ))
    else:
        b = b[1:]

    # SQLDXGRP
    assert b[0] == 0x00  # not null
    b = b[9:]
    sqlxrdbnam, b = parse_string(b)
    sqlxcolname, b = parse_name(b)
    sqlxbasename, b = parse_name(b)
    sqlxschema, b = parse_name(b)
    sqlxname, b = parse_name(b)

    print("sqlxrdbnam,sqlxcolname,sqlxbasename,sqlxschema,sqlxname = %s,%s,%s,%s,%s" % (
        sqlxrdbnam, sqlxcolname, sqlxbasename, sqlxschema, sqlxname
    ))

    return b


def printSQLDARD(cp, obj):
    # https://www.ibm.com/support/knowledgecenter/SSEPH2_13.1.0/com.ibm.ims13.doc.apr/ims_ddm_sqldard.htm
    rest = printSQLCARD(cp, obj)
    print("\tSQLDHGRP=%s" % (binascii.b2a_hex(rest[:19]).decode('ascii'),))
    ln = int.from_bytes(rest[19:21], byteorder='big')
    rest = rest[21:]
    for i in range(ln):
        rest = _print_column(rest)


def printSQLATTR(cp, obj):
    print("%s:%s" % (cp, binascii.b2a_hex(obj).decode('ascii')), end='')
    i = 0
    while i < len(obj):
        ln = obj[i]
        i += 1
        if ln == 0xFF:
            break
        print("[%s]" % (obj[i:i+ln].decode('utf-8'),), end=' ')
        i += ln
    assert i == len(obj)
    print()


def printSQLDTA(cp, obj):
    print("%s:%s" % (cp, binascii.b2a_hex(obj).decode('ascii')))
    i = 0
    while i < len(obj):
        ln = int.from_bytes(obj[i:i+2], byteorder='big')
        cp = CODE_POINT[int.from_bytes(obj[i+2:i+4], byteorder='big')]
        binary = obj[i+4:i+ln]
        print("\t%s:%s" % (cp, binascii.b2a_hex(obj).decode('ascii')), end='')
        asc_dump(binary)

        i += ln
    assert i == len(obj)
    print()


def printStrings(cp, obj):
    "mixed character string and single character string"
    b = obj
    mixed_string, b = parse_null_string(b, 4)
    single_string, b = parse_null_string(b, 4)
    print("%s:<%s>,<%s>" % (cp, mixed_string, single_string), end='')
    assert b == b''
    asc_dump(obj)


def printSQLCINRD(cp, obj):
    print("%s:%s" % (cp, binascii.b2a_hex(obj).decode('ascii')), end='')
    asc_dump(obj)

    assert obj[0] == 0
    sqldhold = int.from_bytes(obj[1:3], byteorder='big')
    for i in range(3, 19):
        assert obj[i] == 0
    b = obj[19:]

    ncols = int.from_bytes(b[:2], byteorder='big')
    b = b[2:]

    print("\tsqldhold=%d,ncols=%d" % (sqldhold, ncols))

    # SQLDAGRP parseSQLDAGRP()
    while b:
        precision = int.from_bytes(b[0:2], byteorder='big')
        scale = int.from_bytes(b[2:4], byteorder='big')
        length = int.from_bytes(b[4:12], byteorder='big')
        sqltype = int.from_bytes(b[12:14], byteorder='big')
        ccsid = int.from_bytes(b[14:16], byteorder='big')
        b = b[16:]

        # SQLDOPTGRP parseSQLDOPTGRP()
        assert b[0] == 0
        b = b[1:]
        # sqlunnamed
        assert int.from_bytes(b[:2], byteorder='big') == 0
        b = b[2:]
        sqlname, b = parse_name(b)
        sqllabel, b = parse_name(b)
        sqlcomments, b = parse_name(b)

        # parseSQLUDTGRP()
        if b[0] == 0xFF:
            b = b[1:]
        else:
            typename, b = parse_name(b)
            classname, b = parse_name(b)

        # parseSQLDXGRP()
        assert b[0] == 0x00
        b = b[1:]
        # sqlunnamed
        sqlxkeymem = int.from_bytes(b[0:2], byteorder='big')
        sqlxupdateable = int.from_bytes(b[2:4], byteorder='big')
        sqlxgenerated = int.from_bytes(b[4:6], byteorder='big')
        sqlxparmmode = int.from_bytes(b[6:8], byteorder='big')
        sqlxrdbnam, b = parse_string(b[8:])
        sqlxcorname, b = parse_name(b)
        sqlxbasename, b = parse_name(b)
        sqlxschema, b = parse_name(b)
        sqlxname, b = parse_name(b)

        print('sqlname,precision,scale,length,sqltype',
            sqlname, precision, scale, length, sqltype)

    assert len(b) == 0


def printQRYDSC(cp, obj):
    print("%s:%s" % (cp, binascii.b2a_hex(obj).decode('ascii')), end='')
    asc_dump(obj)
    b = obj

    while b:
        ln = b[0]
        dsc = b[1:ln]
        print("\t%s" % (binascii.b2a_hex(dsc).decode('ascii')))
        triplet_type = dsc[0]
        triplet_id = dsc[1]
        b = b[ln:]

    assert len(b) == 0


def printQRYDTA(cp, obj):
    # https://www.ibm.com/support/knowledgecenter/SSEPH2_12.1.0/com.ibm.ims12.doc.apr/ims_ddm_qrydta.htm
    print("%s:%s" % (cp, binascii.b2a_hex(obj).decode('ascii')), end='')
    asc_dump(obj)
    assert obj[0] == 0xFF   # aibStream
    assert obj[1] == 0x00   # dbpcbStream

def printUnknown(cp, obj):
    print("???%s:%s" % (cp, binascii.b2a_hex(obj).decode('ascii')), end='')
    asc_dump(obj)


def printObject(cp, obj):
    {
    'SQLCARD': printSQLCARD,
    'SQLDARD': printSQLDARD,
    'SQLATTR': printStrings,
    'SQLSTT': printStrings,
    'SQLDTA': printSQLDTA,
    'SQLCINRD': printSQLCINRD,
    'QRYDSC': printQRYDSC,
    'QRYDTA': printQRYDTA,
    }.get(cp, printUnknown)(cp, obj)


def printCodePoint(cp, obj):
    print("%s:%s" % (cp, binascii.b2a_hex(obj).decode('ascii')))
    i = 0;
    while i < len(obj):
        ln = int.from_bytes(obj[i:i+2], byteorder='big')
        cp = CODE_POINT[int.from_bytes(obj[i+2:i+4], byteorder='big')]
        binary = obj[i+4:i+ln]
        if cp in (
            'EXTNAM', 'SRVNAM', 'SRVRLSLV', 'SRVCLSNM', 'SPVNAM', 'PRDDTA',
        ):
            print('\t%s:"%s"' % (cp, binary.decode('cp500')))
        elif cp in (
            'USRID'
        ):
            print('\t%s:"%s"' % (cp, binary.decode('cp500')))
        elif cp in (
            'SECMEC', 'PBSD_ISO', 'UOWDSP', 'SVRCOD', 'SECCHKCD',
            'RDBCMTOK', 'OUTEXP', 'QRYBLKSZ', 'MAXBLKEXT', 'MAXRSLCNT',
            'RSLSETFLG', 'QRYROWSET', 'TYPSQLDA', 'QRYINSID',
        ):
            print("\t%s:%s(len=%d)" % (cp, int.from_bytes(binary, byteorder='big'), len(binary)))
        elif cp in ('MGRLVLLS', ):
            print("\t%s:[%s] " % (cp, binascii.b2a_hex(binary).decode('ascii')), end='')
            while binary:
                cp2 = CODE_POINT[int.from_bytes(binary[:2], byteorder='big')]
                v = int.from_bytes(binary[2:4], byteorder='big')
                print("%s=%d" % (cp2, v), end=' ')
                binary = binary[4:]
            print()
        elif cp in ('TYPDEFNAM', 'PBSD', 'PRDID', 'PBSD_SCHEMA'):
            print("\t%s:'%s'" % (cp, binary.decode('cp500')))
        elif cp in ('TYPDEFOVR', ):
            print("\t%s:%s" % (cp, binascii.b2a_hex(binary).decode('ascii')))
            j = 0;
            while j < len(binary):
                ln2 = int.from_bytes(binary[j:j+2], byteorder='big')
                cp2 = CODE_POINT[int.from_bytes(binary[j+2:j+4], byteorder='big')]
                binary2 = binary[j+4:j+ln2]
                print("\t\t%s:%s" % (cp2, int.from_bytes(binary2, byteorder='big')))
                j += ln2
        elif cp in ('RDBNAM', ):
            print("\t%s:" % (cp, ), end='')
            asc_dump(binary)
        elif cp in ('QRYPRCTYP', 'RDBACCCL'):
            print("\t%s:%s" % (cp, CODE_POINT[int.from_bytes(binary, byteorder='big')]))
        elif cp in ('CRRTKN', ):
            print("\t%s:%s" % (cp, binascii.b2a_hex(binary).decode('ascii')))
        elif cp in ('PKGNAMCSN', ):
            print("\t%s:RDBNAM=[%s],RDBCOLID=[%s],PKGID=[%s],PKGCNSTKN=[%s],PKGSN=[%s]" % (
                cp,
                binary[:18].decode('utf-8'),
                binary[18:36].decode('utf-8'),
                binary[36:54].decode('utf-8'),
                binary[54:62].decode('utf-8'),
                binascii.b2a_hex(binary[62:]).decode('ascii'),
            ))
        else:
            print("\t%s:%s" % (cp, binascii.b2a_hex(binary).decode('ascii')))
        i += ln
    assert i == len(obj)


def relay_packets(indicator, read_sock, write_sock):
    DSS_type = {
        1: 'Request',
        2: 'Reply',
        3: 'Object',
        4: 'Communication',
        5: 'Request DSS where no reply is expected',
    }
    head = recv_from_sock(read_sock, 6)
    ln = int.from_bytes(head[:2], byteorder='big')
    assert head[2] == 0xD0

    same_correlator = head[3] & 0b00010000
    dss_type = DSS_type[head[3] & 0b1111]
    chained = head[3] & 0b01000000
    print("%s(%d) %s,%s,%s,%s,%d" % (
        indicator,
        ln,
        dss_type,
        'chained' if chained else 'unchained',
        'continue on error' if head[3] & 0b00100000 else '',
        'next DDS has same id' if same_correlator else '',
        int.from_bytes(head[4:6],  byteorder='big'),
        ),
    )

    write_sock.send(head)
    body = recv_from_sock(read_sock, 4)
    write_sock.send(body)
    obj = recv_from_sock(read_sock, ln-10)
    write_sock.send(obj)

    assert ln == int.from_bytes(body[:2], byteorder='big') + 6
    code_point = int.from_bytes(body[2:4], byteorder='big')

    if dss_type == 'Object':
        printObject(CODE_POINT[code_point], obj)
    else:
        printCodePoint(CODE_POINT[code_point], obj)

    return chained


def proxy_wire(server_name, server_port, listen_host, listen_port):
    sock = socket.socket(socket.AF_INET, socket.SOCK_STREAM)
    sock.bind((listen_host, listen_port))
    sock.listen(1)
    client_sock, addr = sock.accept()
    server_sock = socket.socket(socket.AF_INET, socket.SOCK_STREAM)
    server_sock.connect((server_name, server_port))

    while True:
        while relay_packets('C->S:', client_sock, server_sock):
            pass
        while relay_packets('S->C:', server_sock, client_sock):
            pass

if __name__ == '__main__':
    if len(sys.argv) < 3:
        print('Usage : ' + sys.argv[0] + ' server[:port] [listen_host:]listen_port')
        sys.exit()

    server = sys.argv[1].split(':')
    server_name = server[0]
    if len(server) == 1:
        server_port = 1527
    else:
        server_port = int(server[1])

    listen = sys.argv[2].split(':')
    if len(listen) == 1:
        listen_host = 'localhost'
        listen_port = int(listen[0])
    else:
        listen_host = listen[0]
        listen_port = int(listen[1])

    proxy_wire(server_name, server_port, listen_host, listen_port)<|MERGE_RESOLUTION|>--- conflicted
+++ resolved
@@ -291,24 +291,10 @@
     sqlerrproc = obj[10:18]
     misc = obj[18:56]
     ln = int.from_bytes(obj[56:58], byteorder='big')
-    s = obj[58:58+ln].decode('utf-8')
-
-<<<<<<< HEAD
+    #s = obj[58:58+ln].decode('utf-8')
+    s = obj[58:58+ln]
+
     rest = obj[58+ln:]
-=======
-    b = obj[18:]
-    # SQLCAXGRP
-    if b[0] == 0:
-        b = b[36:]
-        sqlrdbname, b = parse_string(b)
-        sqlerrmsg, b = parse_name(b)
-    else:
-        b = b[1:]
-
-    # SQLDIAGGRP
-    assert b[0] == 0xFF
-    b = b[1:]
->>>>>>> 79ea7ed6
 
     print("\t\tflag=%d,sqlcode=%d,sqlstate=%s,misc=%s,message=%s,sqlerrproc=%s" % (
         flag,
@@ -319,12 +305,8 @@
         sqlerrproc.decode('ascii'),
     ))
 
-<<<<<<< HEAD
     assert rest[:3] == b'\x00\x00\xff'
     return rest[3:]
-=======
-    return b
->>>>>>> 79ea7ed6
 
 def _print_column(b):
     precision = int.from_bytes(b[:2], byteorder='big')
